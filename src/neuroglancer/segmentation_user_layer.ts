--- conflicted
+++ resolved
@@ -40,6 +40,7 @@
 import {packColor, parseRGBColorSpecification} from 'neuroglancer/util/color';
 import {Borrowed} from 'neuroglancer/util/disposable';
 import {parseArray, verifyObjectAsMap, verifyObjectProperty, verifyOptionalObjectProperty, verifyString} from 'neuroglancer/util/json';
+import {NullarySignal} from 'neuroglancer/util/signal';
 import {Uint64} from 'neuroglancer/util/uint64';
 import {makeWatchableShaderError} from 'neuroglancer/webgl/dynamic_shader';
 import {DependentViewWidget} from 'neuroglancer/widget/dependent_view_widget';
@@ -75,17 +76,14 @@
 
 const Base = UserLayerWithAnnotationsMixin(UserLayer);
 export class SegmentationUserLayer extends Base {
-<<<<<<< HEAD
   /**
    * Atlas to use for id lookup.
   */
   atlas: AraAtlas|null|undefined = null;
   
-=======
   sliceViewRenderScaleHistogram = new RenderScaleHistogram();
   sliceViewRenderScaleTarget = trackableRenderScaleTarget(1);
 
->>>>>>> c38c2d00
   displayState = {
     segmentColorHash: SegmentColorHash.getDefault(),
     segmentStatedColors: Uint64Map.makeWithCounterpart(this.manager.worker),
@@ -104,7 +102,6 @@
     renderScaleTarget: trackableRenderScaleTarget(1),
   };
 
-<<<<<<< HEAD
   /**
    * If meshPath is undefined, a default mesh source provided by the volume may be used.  If
    * meshPath is null, the default mesh source is not used.
@@ -117,15 +114,11 @@
   // Dispatched when either meshLayer or skeletonLayer changes.
   objectLayerStateChanged = new NullarySignal();
 
-  constructor(public manager: LayerListSpecification, x: any) {
-    super(manager, x);
-    
-    this.atlas = new AraAtlas();
-
-=======
+
   constructor(managedLayer: Borrowed<ManagedUserLayer>, specification: any) {
     super(managedLayer, specification);
->>>>>>> c38c2d00
+    
+
     this.displayState.visibleSegments.changed.add(this.specificationChanged.dispatch);
     this.displayState.segmentEquivalences.changed.add(this.specificationChanged.dispatch);
     this.displayState.segmentSelectionState.bindTo(this.manager.layerSelectedValues, this);
