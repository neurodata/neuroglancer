/**
 * @license
 * Copyright 2016 Google Inc.
 * Licensed under the Apache License, Version 2.0 (the "License");
 * you may not use this file except in compliance with the License.
 * You may obtain a copy of the License at
 *
 *      http://www.apache.org/licenses/LICENSE-2.0
 *
 * Unless required by applicable law or agreed to in writing, software
 * distributed under the License is distributed on an "AS IS" BASIS,
 * WITHOUT WARRANTIES OR CONDITIONS OF ANY KIND, either express or implied.
 * See the License for the specific language governing permissions and
 * limitations under the License.
 */

/**
 * @file
 * Support for NDstore (https://github.com/neurodata/ndstore) servers.
 */

import {ChunkManager} from 'neuroglancer/chunk_manager/frontend';
import {CompletionResult, registerDataSourceFactory} from 'neuroglancer/datasource/factory';
import {VolumeChunkSourceParameters, NDSTORE_URL_PREFIX, LEGACY_URL_PREFIX} from 'neuroglancer/datasource/ndstore/base';
import {DataType, VolumeChunkSpecification, VolumeSourceOptions, VolumeType} from 'neuroglancer/sliceview/base';
import {defineParameterizedVolumeChunkSource, MultiscaleVolumeChunkSource as GenericMultiscaleVolumeChunkSource} from 'neuroglancer/sliceview/frontend';
import {CancellationToken} from 'neuroglancer/util/cancellation';
import {applyCompletionOffset, getPrefixMatchesWithDescriptions} from 'neuroglancer/util/completion';
import {mat4, vec3} from 'neuroglancer/util/geom';
import {openShardedHttpRequest, sendHttpRequest} from 'neuroglancer/util/http_request';
import {parseArray, parseQueryStringParameters, verify3dDimensions, verify3dScale, verify3dVec, verifyEnumString, verifyInt, verifyObject, verifyObjectAsMap, verifyObjectProperty, verifyOptionalString, verifyString} from 'neuroglancer/util/json';

let serverVolumeTypes = new Map<string, VolumeType>();
serverVolumeTypes.set('image', VolumeType.IMAGE);
serverVolumeTypes.set('annotation', VolumeType.SEGMENTATION);

const VALID_ENCODINGS = new Set<string>(['npz', 'raw', 'jpeg']);

const VolumeChunkSource = defineParameterizedVolumeChunkSource(VolumeChunkSourceParameters);

interface ChannelInfo {
  channelType: string;
  volumeType: VolumeType;
  dataType: DataType;
  description: string;
}

interface ScaleInfo {
  voxelSize: vec3;
  voxelOffset: vec3;
  imageSize: vec3;
  key: string;
}

function parseScales(datasetObj: any): ScaleInfo[] {
  verifyObject(datasetObj);
  let voxelSizes = verifyObjectProperty(
      datasetObj, 'neariso_voxelres', x => verifyObjectAsMap(x, verify3dScale));
  let imageSizes = verifyObjectProperty(
      datasetObj, 'neariso_imagesize', x => verifyObjectAsMap(x, verify3dDimensions));
  let voxelOffsets =
      verifyObjectProperty(datasetObj, 'neariso_offset', x => verifyObjectAsMap(x, verify3dVec));
  let resolutions = verifyObjectProperty(datasetObj, 'resolutions', x => parseArray(x, verifyInt));
  return resolutions.map(resolution => {
    const key = '' + resolution;
    const voxelSize = voxelSizes.get(key);
    const imageSize = imageSizes.get(key);
    let voxelOffset = voxelOffsets.get(key);
    if (voxelSize === undefined || imageSize === undefined || voxelOffset === undefined) {
      throw new Error(
          `Missing neariso_voxelres/neariso_imagesize/neariso_offset for resolution ${resolution}.`);
    }
    return {key, voxelSize, imageSize, voxelOffset};
  });
}

interface TokenInfo {
  channels: Map<string, ChannelInfo>;
  scales: ScaleInfo[];
}

function getVolumeTypeFromChannelType(channelType: string) {
  let volumeType = serverVolumeTypes.get(channelType);
  if (volumeType === undefined) {
    volumeType = VolumeType.UNKNOWN;
  }
  return volumeType;
}

function parseChannelInfo(obj: any): ChannelInfo {
  verifyObject(obj);
  let channelType = verifyObjectProperty(obj, 'channel_type', verifyString);
  return {
    channelType,
    description: verifyObjectProperty(obj, 'description', verifyString),
    volumeType: getVolumeTypeFromChannelType(channelType),
    dataType: verifyObjectProperty(obj, 'datatype', x => verifyEnumString(x, DataType)),
  };
}

function parseTokenInfo(obj: any): TokenInfo {
  verifyObject(obj);
  return {
    channels: verifyObjectProperty(obj, 'channels', x => verifyObjectAsMap(x, parseChannelInfo)),
    scales: verifyObjectProperty(obj, 'dataset', parseScales),
  };
}

export class MultiscaleVolumeChunkSource implements GenericMultiscaleVolumeChunkSource {
  get dataType() { return this.channelInfo.dataType; }
  get numChannels() { return 1; }
  get volumeType() { return this.channelInfo.volumeType; }

  /**
   * Ndstore channel name.
   */
  channel: string;

  channelInfo: ChannelInfo;
  scales: ScaleInfo[];

  urlPrefix: string = NDSTORE_URL_PREFIX;
  neariso: boolean = true;
  encoding: string;
  neariso: boolean;

  constructor(
      public chunkManager: ChunkManager, public baseUrls: string[], public key: string,
      public tokenInfo: TokenInfo, channel: string|undefined, urlprefix: string|undefined,
      public parameters: {[index: string]: any}) {
    if (channel === undefined) {
      const channelNames = Array.from(tokenInfo.channels.keys());
      if (channelNames.length !== 1) {
        throw new Error(`Dataset contains multiple channels: ${JSON.stringify(channelNames)}`);
      }
      channel = channelNames[0];
    }
    const channelInfo = tokenInfo.channels.get(channel);
    if (channelInfo === undefined) {
      throw new Error(
          `Specified channel ${JSON.stringify(channel)} is not one of the supported channels ${JSON.stringify(Array.from(tokenInfo.channels.keys()))}`);
    }
    this.channel = channel;
    this.channelInfo = channelInfo;
    this.scales = tokenInfo.scales;

    if (urlprefix !== undefined) {
      this.urlPrefix = urlprefix;
    }

    let neariso = verifyOptionalString(parameters['neariso']);
    if (neariso === 'false') {
      this.neariso = false;
    }

    let encoding = verifyOptionalString(parameters['encoding']);
    if (encoding === undefined) {
      encoding = this.volumeType === VolumeType.IMAGE ? 'jpeg' : 'npz';
    } else {
      if (!VALID_ENCODINGS.has(encoding)) {
        throw new Error(`Invalid encoding: ${JSON.stringify(encoding)}.`);
      }
    }
    this.encoding = encoding;

    this.neariso = true;
    let neariso = verifyOptionalString(parameters['neariso']);
    if (neariso === 'false') {
      this.neariso = false;
    }

  }

  getSources(volumeSourceOptions: VolumeSourceOptions) {
    return this.scales.map(scaleInfo => {
      let {voxelOffset, voxelSize} = scaleInfo;
      let baseVoxelOffset = vec3.create();
      for (let i = 0; i < 3; ++i) {
        baseVoxelOffset[i] = Math.ceil(voxelOffset[i]);
      }
      return VolumeChunkSpecification
          .getDefaults({
            numChannels: this.numChannels,
            volumeType: this.volumeType,
            dataType: this.dataType, voxelSize,
            transform: mat4.fromTranslation(
                mat4.create(), vec3.multiply(vec3.create(), voxelOffset, voxelSize)),
            baseVoxelOffset,
            upperVoxelBound: scaleInfo.imageSize, volumeSourceOptions,
          })
          .map(spec => VolumeChunkSource.get(this.chunkManager, spec, {
            baseUrls: this.baseUrls,
            urlPrefix: this.urlPrefix,
            key: this.key,
            channel: this.channel,
            resolution: scaleInfo.key,
            encoding: this.encoding,
            neariso: this.neariso
          }));
    });
  }

  /**
   * Meshes are not supported.
   */
  getMeshSource(): null { return null; }
};

const pathPattern = /^([^\/?]+)(?:\/([^\/?]+))?(?:\?(.*))?$/;

export function getTokenInfo(chunkManager: ChunkManager, hostnames: string[], token: string, urlprefix: string): Promise<TokenInfo> {
  return chunkManager.memoize.getUncounted(
      {type: 'ndstore:getTokenInfo', hostnames, token},
<<<<<<< HEAD
      () => sendHttpRequest(openShardedHttpRequest(hostnames, `/nd/sd/${token}/info/`), 'json')
=======
      () => sendHttpRequest(openShardedHttpRequest(hostnames, `${urlprefix}/${token}/info/`), 'json')
>>>>>>> ab47e652
                .then(parseTokenInfo));
}

export function getShardedVolume(chunkManager: ChunkManager, hostnames: string[], path: string, urlprefix: string) {
  const match = path.match(pathPattern);
  if (match === null) {
    throw new Error(`Invalid volume path ${JSON.stringify(path)}`);
  }
  const key = match[1];
  const channel = match[2];
  const parameters = parseQueryStringParameters(match[3] || '');

  // Warning: If additional arguments are added, the cache key should be updated as well.
  return chunkManager.memoize.getUncounted(
      {type: 'ndstore:MultiscaleVolumeChunkSource', hostnames, path},
      () => getTokenInfo(chunkManager, hostnames, key, urlprefix)
                .then(
                    tokenInfo => new MultiscaleVolumeChunkSource(
                        chunkManager, hostnames, key, tokenInfo, channel, urlprefix, parameters)));
}

const urlPattern = /^((?:http|https):\/\/[^\/?]+)\/(.*)$/;

export function getVolume(chunkManager: ChunkManager, path: string) {
  let match = path.match(urlPattern);
  if (match === null) {
    throw new Error(`Invalid ndstore volume path: ${JSON.stringify(path)}`);
  }
  return getShardedVolume(chunkManager, [match[1]], match[2], NDSTORE_URL_PREFIX);
}

export function getPublicTokens(chunkManager: ChunkManager, hostnames: string[], urlprefix: string) {
  return chunkManager.memoize.getUncounted(
      {type: 'dvid:getPublicTokens', hostnames},
<<<<<<< HEAD
      () => sendHttpRequest(openShardedHttpRequest(hostnames, '/nd/sd/public_tokens/'), 'json')
=======
      () => sendHttpRequest(openShardedHttpRequest(hostnames, `${urlprefix}/public_tokens/`), 'json')
>>>>>>> ab47e652
                .then(value => parseArray(value, verifyString)));
}

export function tokenAndChannelCompleter(
    chunkManager: ChunkManager, hostnames: string[], path: string, urlprefix: string): Promise<CompletionResult> {
  let channelMatch = path.match(/^(?:([^\/]+)(?:\/([^\/]*))?)?$/);
  if (channelMatch === null) {
    // URL has incorrect format, don't return any results.
    return Promise.reject<CompletionResult>(null);
  }
  if (channelMatch[2] === undefined) {
    let keyPrefix = channelMatch[1] || '';
    // Try to complete the token.
    return getPublicTokens(chunkManager, hostnames, urlprefix).then(tokens => {
      return {
        offset: 0,
        completions:
            getPrefixMatchesWithDescriptions(keyPrefix, tokens, x => x + '/', () => undefined)
      };
    });
  }
  return getTokenInfo(chunkManager, hostnames, channelMatch[1], urlprefix).then(tokenInfo => {
    let completions =
        getPrefixMatchesWithDescriptions(channelMatch![2], tokenInfo.channels, x => x[0], x => {
          return `${x[1].channelType} (${DataType[x[1].dataType]})`;
        });
    return {offset: channelMatch![1].length + 1, completions};
  });
}

export function volumeCompleter(
    url: string, chunkManager: ChunkManager): Promise<CompletionResult> {
  let match = url.match(urlPattern);
  if (match === null) {
    // We don't yet have a full hostname.
    return Promise.reject<CompletionResult>(null);
  }
  let hostnames = [match[1]];
  let path = match[2];
  return tokenAndChannelCompleter(chunkManager, hostnames, path, NDSTORE_URL_PREFIX)
      .then(completions => applyCompletionOffset(match![1].length + 1, completions));
}

registerDataSourceFactory('ndstore', {
  description: 'NDstore',
  volumeCompleter: volumeCompleter,
  getVolume: getVolume,
});<|MERGE_RESOLUTION|>--- conflicted
+++ resolved
@@ -211,11 +211,7 @@
 export function getTokenInfo(chunkManager: ChunkManager, hostnames: string[], token: string, urlprefix: string): Promise<TokenInfo> {
   return chunkManager.memoize.getUncounted(
       {type: 'ndstore:getTokenInfo', hostnames, token},
-<<<<<<< HEAD
-      () => sendHttpRequest(openShardedHttpRequest(hostnames, `/nd/sd/${token}/info/`), 'json')
-=======
       () => sendHttpRequest(openShardedHttpRequest(hostnames, `${urlprefix}/${token}/info/`), 'json')
->>>>>>> ab47e652
                 .then(parseTokenInfo));
 }
 
@@ -250,11 +246,7 @@
 export function getPublicTokens(chunkManager: ChunkManager, hostnames: string[], urlprefix: string) {
   return chunkManager.memoize.getUncounted(
       {type: 'dvid:getPublicTokens', hostnames},
-<<<<<<< HEAD
-      () => sendHttpRequest(openShardedHttpRequest(hostnames, '/nd/sd/public_tokens/'), 'json')
-=======
       () => sendHttpRequest(openShardedHttpRequest(hostnames, `${urlprefix}/public_tokens/`), 'json')
->>>>>>> ab47e652
                 .then(value => parseArray(value, verifyString)));
 }
 
