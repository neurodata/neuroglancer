--- conflicted
+++ resolved
@@ -48,15 +48,11 @@
 const SHADER_CONTROLS_JSON_KEY = 'shaderControls';
 const CROSS_SECTION_RENDER_SCALE_JSON_KEY = 'crossSectionRenderScale';
 
-<<<<<<< HEAD
 const MIN_JSON_KEY = "min";
 const MAX_JSON_KEY = "max";
 const COLOR_JSON_KEY = "color";
 
-const Base = UserLayerWithVolumeSourceMixin(UserLayer);
-=======
 const Base = UserLayerWithAnnotationsMixin(UserLayer);
->>>>>>> c38c2d00
 export class ImageUserLayer extends Base {
   opacity = trackableAlphaValue(0.5);
   blendMode = trackableBlendModeValue();
@@ -102,41 +98,6 @@
     this.tabs.default = 'rendering';
   }
 
-<<<<<<< HEAD
-  restoreState(specification: any) {
-    super.restoreState(specification);
-    this.opacity.restoreState(specification[OPACITY_JSON_KEY]);
-    const blendValue = specification[BLEND_JSON_KEY];
-    if (blendValue !== undefined) {
-      this.blendMode.restoreState(blendValue);
-    }
-    this.fragmentMain.restoreState(specification[SHADER_JSON_KEY]);
-
-    let shader_controls = {} as any;
-    if (SHADER_CONTROLS_JSON_KEY in specification){
-      shader_controls = specification[SHADER_CONTROLS_JSON_KEY];
-    }
-
-    // old neurodata viz links
-    if (MIN_JSON_KEY in specification){
-      shader_controls[MIN_JSON_KEY] = specification[MIN_JSON_KEY];
-    }
-    if (MAX_JSON_KEY in specification){
-      shader_controls[MAX_JSON_KEY] = specification[MAX_JSON_KEY];
-    }
-    if (COLOR_JSON_KEY in specification){
-      shader_controls[COLOR_JSON_KEY] = specification[COLOR_JSON_KEY];
-    }
-
-    this.shaderControlState.restoreState(shader_controls);
-    const {multiscaleSource} = this;
-    if (multiscaleSource === undefined) {
-      throw new Error(`source property must be specified`);
-    }
-    multiscaleSource.then(volume => {
-      if (!this.wasDisposed) {
-        let renderLayer = this.renderLayer = new ImageRenderLayer(volume, {
-=======
   activateDataSubsources(subsources: Iterable<LoadedDataSubsource>) {
     let dataType: DataType|undefined;
     for (const loadedSubsource of subsources) {
@@ -155,7 +116,6 @@
       dataType = volume.dataType;
       loadedSubsource.activate(() => {
         loadedSubsource.addRenderLayer(new ImageRenderLayer(volume, {
->>>>>>> c38c2d00
           opacity: this.opacity,
           blendMode: this.blendMode,
           shaderControlState: this.shaderControlState,
@@ -177,7 +137,23 @@
     verifyOptionalObjectProperty(
         specification, BLEND_JSON_KEY, blendValue => this.blendMode.restoreState(blendValue));
     this.fragmentMain.restoreState(specification[SHADER_JSON_KEY]);
-    this.shaderControlState.restoreState(specification[SHADER_CONTROLS_JSON_KEY]);
+    let shader_controls = {} as any;
+    if (SHADER_CONTROLS_JSON_KEY in specification){
+      shader_controls = specification[SHADER_CONTROLS_JSON_KEY];
+    }
+
+    // old neurodata viz links
+    if (MIN_JSON_KEY in specification){
+      shader_controls[MIN_JSON_KEY] = specification[MIN_JSON_KEY];
+    }
+    if (MAX_JSON_KEY in specification){
+      shader_controls[MAX_JSON_KEY] = specification[MAX_JSON_KEY];
+    }
+    if (COLOR_JSON_KEY in specification){
+      shader_controls[COLOR_JSON_KEY] = specification[COLOR_JSON_KEY];
+    }
+
+    this.shaderControlState.restoreState(shader_controls);
     this.sliceViewRenderScaleTarget.restoreState(
         specification[CROSS_SECTION_RENDER_SCALE_JSON_KEY]);
   }
