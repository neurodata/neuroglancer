--- conflicted
+++ resolved
@@ -65,8 +65,6 @@
 
 declare var NEUROGLANCER_OVERRIDE_DEFAULT_VIEWER_OPTIONS: any
 
-<<<<<<< HEAD
-=======
 import './viewer.css';
 import 'neuroglancer/noselect.css';
 
@@ -76,7 +74,6 @@
   return obj;
 }
 
->>>>>>> 4e37ed4d
 export class DataManagementContext extends RefCounted {
   worker: Worker;
   chunkQueueManager: ChunkQueueManager;
