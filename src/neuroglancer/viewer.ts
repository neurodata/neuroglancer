--- conflicted
+++ resolved
@@ -45,11 +45,8 @@
 import {removeFromParent} from 'neuroglancer/util/dom';
 import {registerActionListener} from 'neuroglancer/util/event_action_map';
 import {vec3} from 'neuroglancer/util/geom';
-<<<<<<< HEAD
 import {cancellableFetchOk, responseJson} from 'neuroglancer/util/http_request';
-=======
 import {parseFixedLengthArray, verifyFinitePositiveFloat, verifyObject, verifyOptionalObjectProperty} from 'neuroglancer/util/json';
->>>>>>> c38c2d00
 import {EventActionMap, KeyboardEventBinder} from 'neuroglancer/util/keyboard_bindings';
 import {NullarySignal} from 'neuroglancer/util/signal';
 import {CompoundTrackable, optionallyRestoreFromJsonMember} from 'neuroglancer/util/trackable';
@@ -222,6 +219,7 @@
         viewer.dataContext.chunkQueueManager.capacities.systemMemory.sizeLimit);
     this.add(
         'concurrentDownloads', viewer.dataContext.chunkQueueManager.capacities.download.itemLimit);
+    this.add('jsonStateServer', viewer.jsonStateServer);
     this.add('selectedLayer', viewer.selectedLayer);
     this.add('crossSectionBackgroundColor', viewer.crossSectionBackgroundColor);
     this.add('projectionBackgroundColor', viewer.perspectiveViewBackgroundColor);
@@ -315,12 +313,8 @@
   layerSpecification: TopLevelLayerListSpecification;
   layout: RootLayoutContainer;
 
-<<<<<<< HEAD
   jsonStateServer = new TrackableValue<string>('', validateStateServer);
-  state = new CompoundTrackable();
-=======
   state: TrackableViewerState;
->>>>>>> c38c2d00
 
   dataContext: Owned<DataManagementContext>;
   visibility: WatchableVisibilityPriority;
@@ -412,31 +406,6 @@
       }
     });
 
-<<<<<<< HEAD
-    const {state} = this;
-    state.add('layers', this.layerSpecification);
-    state.add('navigation', this.navigationState);
-    state.add('showAxisLines', this.showAxisLines);
-    state.add('showScaleBar', this.showScaleBar);
-    state.add('showDefaultAnnotations', this.showDefaultAnnotations);
-
-    state.add('perspectiveOrientation', this.perspectiveNavigationState.pose.orientation);
-    state.add('perspectiveZoom', this.perspectiveNavigationState.zoomFactor);
-    state.add('showSlices', this.showPerspectiveSliceViews);
-    state.add('gpuMemoryLimit', this.dataContext.chunkQueueManager.capacities.gpuMemory.sizeLimit);
-    state.add(
-        'systemMemoryLimit', this.dataContext.chunkQueueManager.capacities.systemMemory.sizeLimit);
-    state.add(
-        'concurrentDownloads', this.dataContext.chunkQueueManager.capacities.download.itemLimit);
-    state.add('jsonStateServer', this.jsonStateServer);
-    state.add('selectedLayer', this.selectedLayer);
-    state.add('crossSectionBackgroundColor', this.crossSectionBackgroundColor);
-    state.add('perspectiveViewBackgroundColor', this.perspectiveViewBackgroundColor);
-
-    
-
-=======
->>>>>>> c38c2d00
     this.registerDisposer(this.navigationState.changed.add(() => {
       this.handleNavigationStateChanged();
     }));
@@ -540,7 +509,7 @@
       topRow.appendChild(button);
     }
     {
-      const button = makeTextIconButton('⇧', 'Post JSON to state server');
+      const button = makeIcon({text: '⇧', title: 'Post JSON to state server'});
       this.registerEventListener(button, 'click', () => {
         this.postJsonState();
       });
