--- conflicted
+++ resolved
@@ -40,6 +40,7 @@
 import {packColor, parseRGBColorSpecification} from 'neuroglancer/util/color';
 import {Borrowed} from 'neuroglancer/util/disposable';
 import {parseArray, verifyObjectAsMap, verifyObjectProperty, verifyOptionalObjectProperty, verifyString} from 'neuroglancer/util/json';
+import {NullarySignal} from 'neuroglancer/util/signal';
 import {Uint64} from 'neuroglancer/util/uint64';
 import {makeWatchableShaderError} from 'neuroglancer/webgl/dynamic_shader';
 import {DependentViewWidget} from 'neuroglancer/widget/dependent_view_widget';
@@ -75,16 +76,13 @@
 
 const Base = UserLayerWithAnnotationsMixin(UserLayer);
 export class SegmentationUserLayer extends Base {
-<<<<<<< HEAD
   sliceViewRenderScaleHistogram = new RenderScaleHistogram();
   sliceViewRenderScaleTarget = trackableRenderScaleTarget(1);
-=======
 
   /**
    * Atlas to use for id lookup.
   */
   atlas: AraAtlas|null|undefined = null;
->>>>>>> b93a498f
 
   displayState = {
     segmentColorHash: SegmentColorHash.getDefault(),
@@ -104,10 +102,7 @@
     renderScaleTarget: trackableRenderScaleTarget(1),
   };
 
-<<<<<<< HEAD
-  constructor(managedLayer: Borrowed<ManagedUserLayer>, specification: any) {
-    super(managedLayer, specification);
-=======
+  
   /**
    * If meshPath is undefined, a default mesh source provided by the volume may be used.  If
    * meshPath is null, the default mesh source is not used.
@@ -120,12 +115,11 @@
   // Dispatched when either meshLayer or skeletonLayer changes.
   objectLayerStateChanged = new NullarySignal();
 
-  constructor(public manager: LayerListSpecification, x: any) {
-    super(manager, x);
+  constructor(managedLayer: Borrowed<ManagedUserLayer>, specification: any) {
+    super(managedLayer, specification);
     
     this.atlas = new AraAtlas();
 
->>>>>>> b93a498f
     this.displayState.visibleSegments.changed.add(this.specificationChanged.dispatch);
     this.displayState.segmentEquivalences.changed.add(this.specificationChanged.dispatch);
     this.displayState.segmentSelectionState.bindTo(this.manager.layerSelectedValues, this);
