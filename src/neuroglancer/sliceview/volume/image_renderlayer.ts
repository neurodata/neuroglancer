/**
 * @license
 * Copyright 2016 Google Inc.
 * Licensed under the Apache License, Version 2.0 (the "License");
 * you may not use this file except in compliance with the License.
 * You may obtain a copy of the License at
 *
 *      http://www.apache.org/licenses/LICENSE-2.0
 *
 * Unless required by applicable law or agreed to in writing, software
 * distributed under the License is distributed on an "AS IS" BASIS,
 * WITHOUT WARRANTIES OR CONDITIONS OF ANY KIND, either express or implied.
 * See the License for the specific language governing permissions and
 * limitations under the License.
 */

import {SliceView} from 'neuroglancer/sliceview/frontend';
import {MultiscaleVolumeChunkSource} from 'neuroglancer/sliceview/volume/frontend';
import {SliceViewVolumeRenderLayer, RenderLayerBaseOptions} from 'neuroglancer/sliceview/volume/renderlayer';
import {TrackableAlphaValue} from 'neuroglancer/trackable_alpha';
import {BLEND_FUNCTIONS, BLEND_MODES, TrackableBlendModeValue} from 'neuroglancer/trackable_blend';
import {WatchableValue} from 'neuroglancer/trackable_value';
import {glsl_COLORMAPS} from 'neuroglancer/webgl/colormaps';
import {makeTrackableFragmentMain, shaderCodeWithLineDirective, WatchableShaderError} from 'neuroglancer/webgl/dynamic_shader';
import {ShaderBuilder, ShaderProgram} from 'neuroglancer/webgl/shader';
import {addControlsToBuilder, parseShaderUiControls, setControlsInShader, ShaderControlsParseResult, ShaderControlState} from 'neuroglancer/webgl/shader_ui_controls';

<<<<<<< HEAD
export const FRAGMENT_MAIN_START = '//NEUROGLANCER_IMAGE_RENDERLAYER_FRAGMENT_MAIN_START';

const DEFAULT_FRAGMENT_MAIN = `#uicontrol vec3 color color(default="white")
#uicontrol float min slider(default=0, min=0, max=1, step=0.01)
#uicontrol float max slider(default=1, min=0, max=1, step=0.01)
#uicontrol float brightness slider(default=0, min=-1, max=1, step=0.1)
#uicontrol float contrast slider(default=0, min=-3, max=3, step=0.1)

float scale(float x) {
  return (x - min) / (max - min);
}

void main() {
  emitRGB(
    color * vec3(
      scale(
        toNormalized(getDataValue()))
       + brightness) * exp(contrast)
  );
=======
const DEFAULT_FRAGMENT_MAIN = `void main() {
  emitGrayscale(toNormalized(getDataValue()));
>>>>>>> c38c2d00
}
`;

export function getTrackableFragmentMain(value = DEFAULT_FRAGMENT_MAIN) {
  return makeTrackableFragmentMain(value);
}

export interface ImageRenderLayerOptions extends RenderLayerBaseOptions {
  shaderError: WatchableShaderError;
  opacity: TrackableAlphaValue;
  blendMode: TrackableBlendModeValue;
  shaderControlState: ShaderControlState;
}

export class ImageRenderLayer extends SliceViewVolumeRenderLayer<ShaderControlsParseResult> {
  opacity: TrackableAlphaValue;
  blendMode: TrackableBlendModeValue;
  shaderControlState: ShaderControlState;
  constructor(multiscaleSource: MultiscaleVolumeChunkSource, options: ImageRenderLayerOptions) {
    const {opacity, blendMode, shaderControlState} = options;
    super(multiscaleSource, {
      ...options,
      fallbackShaderParameters: new WatchableValue<ShaderControlsParseResult>(
          parseShaderUiControls(DEFAULT_FRAGMENT_MAIN)),
      encodeShaderParameters: p => p.source,
      shaderParameters: shaderControlState.parseResult,
    });
    this.shaderControlState = shaderControlState;
    this.opacity = opacity;
    this.blendMode = blendMode;
    this.registerDisposer(opacity.changed.add(this.redrawNeeded.dispatch));
    this.registerDisposer(blendMode.changed.add(this.redrawNeeded.dispatch));
    this.registerDisposer(shaderControlState.changed.add(this.redrawNeeded.dispatch));
  }

  defineShader(builder: ShaderBuilder, shaderParseResult: ShaderControlsParseResult) {
    if (shaderParseResult.errors.length !== 0) {
      throw new Error('Invalid UI control specification');
    }
    builder.addUniform('highp float', 'uOpacity');
    builder.addFragmentCode(`
void emitRGBA(vec4 rgba) {
  emit(vec4(rgba.rgb, rgba.a * uOpacity));
}
void emitRGB(vec3 rgb) {
  emit(vec4(rgb, uOpacity));
}
void emitGrayscale(float value) {
  emit(vec4(value, value, value, uOpacity));
}
void emitTransparent() {
  emit(vec4(0.0, 0.0, 0.0, 0.0));
}
`);
    builder.addFragmentCode(glsl_COLORMAPS);
    addControlsToBuilder(shaderParseResult.controls, builder);
    builder.setFragmentMainFunction(shaderCodeWithLineDirective(shaderParseResult.code));
  }

  initializeShader(
      _sliceView: SliceView, shader: ShaderProgram, parameters: ShaderControlsParseResult) {
    const {gl} = this;
    gl.uniform1f(shader.uniform('uOpacity'), this.opacity.value);
    setControlsInShader(gl, shader, this.shaderControlState, parameters.controls);
  }

  setGLBlendMode(gl: WebGL2RenderingContext, renderLayerNum: number) {
    const blendModeValue = this.blendMode.value;
    if (blendModeValue === BLEND_MODES.ADDITIVE || renderLayerNum > 0) {
      gl.enable(gl.BLEND);
      BLEND_FUNCTIONS.get(blendModeValue)!(gl);
    }
  }
}<|MERGE_RESOLUTION|>--- conflicted
+++ resolved
@@ -25,9 +25,6 @@
 import {ShaderBuilder, ShaderProgram} from 'neuroglancer/webgl/shader';
 import {addControlsToBuilder, parseShaderUiControls, setControlsInShader, ShaderControlsParseResult, ShaderControlState} from 'neuroglancer/webgl/shader_ui_controls';
 
-<<<<<<< HEAD
-export const FRAGMENT_MAIN_START = '//NEUROGLANCER_IMAGE_RENDERLAYER_FRAGMENT_MAIN_START';
-
 const DEFAULT_FRAGMENT_MAIN = `#uicontrol vec3 color color(default="white")
 #uicontrol float min slider(default=0, min=0, max=1, step=0.01)
 #uicontrol float max slider(default=1, min=0, max=1, step=0.01)
@@ -45,11 +42,6 @@
         toNormalized(getDataValue()))
        + brightness) * exp(contrast)
   );
-=======
-const DEFAULT_FRAGMENT_MAIN = `void main() {
-  emitGrayscale(toNormalized(getDataValue()));
->>>>>>> c38c2d00
-}
 `;
 
 export function getTrackableFragmentMain(value = DEFAULT_FRAGMENT_MAIN) {
