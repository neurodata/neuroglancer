--- conflicted
+++ resolved
@@ -35,12 +35,8 @@
 
   download(chunk: VolumeChunk, cancellationToken: CancellationToken) {
     let {parameters} = this;
-<<<<<<< HEAD
-    let path = `/nd/sd/${parameters.key}/${parameters.channel}/` + `${parameters.encoding}/${parameters.resolution}`;
-=======
     let path = `${parameters.urlPrefix}/${parameters.key}/${parameters.channel}/` +
         `${parameters.encoding}/${parameters.resolution}`;
->>>>>>> ab47e652
     {
       // chunkPosition must not be captured, since it will be invalidated by the next call to
       // computeChunkBounds.
