/**
 * @license
 * Copyright 2016 Google Inc.
 * Licensed under the Apache License, Version 2.0 (the "License");
 * you may not use this file except in compliance with the License.
 * You may obtain a copy of the License at
 *
 *      http://www.apache.org/licenses/LICENSE-2.0
 *
 * Unless required by applicable law or agreed to in writing, software
 * distributed under the License is distributed on an "AS IS" BASIS,
 * WITHOUT WARRANTIES OR CONDITIONS OF ANY KIND, either express or implied.
 * See the License for the specific language governing permissions and
 * limitations under the License.
 */

import {CancellationToken, uncancelableToken} from 'neuroglancer/util/cancellation';
import {simpleStringHash} from 'neuroglancer/util/hash';

export type RequestModifier = (request: XMLHttpRequest) => void;

export const URL_SYMBOL = Symbol('url');
export const METHOD_SYMBOL = Symbol('method');

export class HttpError extends Error {
  method: string;
  url: string;
  code: number;
  statusMessage: string;

  constructor(method: string, url: string, code: number, statusMessage: string) {
    let message = `${method} ${JSON.stringify(url)} resulted in HTTP error ${code}`;
    if (statusMessage) {
      message += `: ${statusMessage}`;
    }
    message += '.';
    super(message);
    this.name = 'HttpError';
    this.message = message;
    this.method = method;
    this.url = url;
    this.code = code;
    this.statusMessage = statusMessage;
  }

  static fromXhr(xhr: XMLHttpRequest) {
    return new HttpError(
        (<any>xhr)[METHOD_SYMBOL], (<any>xhr)[URL_SYMBOL], xhr.status, xhr.statusText);
  }
};

export function openHttpRequest(url: string, method = 'GET') {
  let xhr = new XMLHttpRequest();
  (<any>xhr)[METHOD_SYMBOL] = method;
  (<any>xhr)[URL_SYMBOL] = url;
  xhr.open(method, url);
  return xhr;
}

export function pickShard(baseUrls: string|string[], path: string) {
  if (Array.isArray(baseUrls)) {
    let numShards = baseUrls.length;
    let shard = numShards === 1 ? 0 : Math.abs(simpleStringHash(path)) % numShards;
    return baseUrls[shard] + path;
  }
  return baseUrls + path;
}

export function openShardedHttpRequest(baseUrls: string|string[], path: string, method = 'GET') {
  let xhr = new XMLHttpRequest();
  const url = pickShard(baseUrls, path);
  (<any>xhr)[METHOD_SYMBOL] = method;
  (<any>xhr)[URL_SYMBOL] = url;
  xhr.open(method, url);
  return xhr;
}

export function sendHttpRequest(
<<<<<<< HEAD
    xhr: XMLHttpRequest, responseType: 'arraybuffer',
    token?: CancellationToken): Promise<ArrayBuffer>;
export function sendHttpRequest(
    xhr: XMLHttpRequest, responseType: 'json', token?: CancellationToken): Promise<any>;
export function sendHttpRequest(
    xhr: XMLHttpRequest, responseType: string, token?: CancellationToken): any;

export function sendHttpRequest(
    xhr: XMLHttpRequest, responseType: string, token: CancellationToken = uncancelableToken) {
=======
  xhr: XMLHttpRequest, responseType: 'arraybuffer', token?: CancellationToken): Promise<ArrayBuffer>;
export function sendHttpRequest(xhr: XMLHttpRequest, responseType: 'json', token?: CancellationToken): Promise<any>;
export function sendHttpRequest(xhr: XMLHttpRequest, responseType: XMLHttpRequestResponseType, token?: CancellationToken): any;
export function sendHttpRequest(xhr: XMLHttpRequest, responseType: XMLHttpRequestResponseType, token: CancellationToken = uncancelableToken) {
>>>>>>> 3299ea6c
  xhr.responseType = responseType;
  return new Promise((resolve, reject) => {
    const abort = () => {
      xhr.abort();
    };
    token.add(abort);
    xhr.onloadend = function(this: XMLHttpRequest) {
      let status = this.status;
      token.remove(abort);
      if (status >= 200 && status < 300) {
        resolve(this.response);
      } else {
        reject(HttpError.fromXhr(xhr));
      }
    };
    xhr.send();
  });
}

export function sendHttpJsonPostRequest(
    xhr: XMLHttpRequest, payload: any, responseType: 'arraybuffer',
    token?: CancellationToken): Promise<ArrayBuffer>;
export function sendHttpJsonPostRequest(
    xhr: XMLHttpRequest, payload: any, responseType: 'json',
    token?: CancellationToken): Promise<any>;
export function sendHttpJsonPostRequest(
    xhr: XMLHttpRequest, payload: any, responseType: string, token?: CancellationToken): any;

export function sendHttpJsonPostRequest(
    xhr: XMLHttpRequest, payload: any, responseType: string,
    token: CancellationToken = uncancelableToken) {
  xhr.responseType = responseType;
  xhr.setRequestHeader('Content-Type', `application/json`);
  return new Promise((resolve, reject) => {
    const abort = () => {
      xhr.abort();
    };
    token.add(abort);
    xhr.onloadend = function(this: XMLHttpRequest) {
      let status = this.status;
      token.remove(abort);
      if (status >= 200 && status < 300) {
        resolve(this.response);
      } else {
        reject(HttpError.fromXhr(xhr));
      }
    };
    xhr.send(`${JSON.stringify(payload)}`);
  });
}

/**
 * Parses a URL that may have a special protocol designation into a list of base URLs and a path.
 *
 * If the protocol is 'http' or 'https', the input string is returned as a single base URL, with an
 * empty path.
 *
 * Additionally, 'gs://bucket/path' is supported for accessing Google Storage buckets.
 */
export function parseSpecialUrl(url: string): [string[], string] {
  const urlProtocolPattern = /^([^:\/]+):\/\/([^\/]+)(\/.*)?$/;
  let match = url.match(urlProtocolPattern);
  if (match === null) {
    throw new Error(`Invalid URL: ${JSON.stringify(url)}`);
  }
  const protocol = match[1];
  if (protocol === 'gs') {
    const bucket = match[2];
    const baseUrls = [
      `https://storage.googleapis.com/${bucket}`,
    ];
    return [baseUrls, match[3]];
  }
  return [[url], ''];
}<|MERGE_RESOLUTION|>--- conflicted
+++ resolved
@@ -76,22 +76,10 @@
 }
 
 export function sendHttpRequest(
-<<<<<<< HEAD
-    xhr: XMLHttpRequest, responseType: 'arraybuffer',
-    token?: CancellationToken): Promise<ArrayBuffer>;
-export function sendHttpRequest(
-    xhr: XMLHttpRequest, responseType: 'json', token?: CancellationToken): Promise<any>;
-export function sendHttpRequest(
-    xhr: XMLHttpRequest, responseType: string, token?: CancellationToken): any;
-
-export function sendHttpRequest(
-    xhr: XMLHttpRequest, responseType: string, token: CancellationToken = uncancelableToken) {
-=======
   xhr: XMLHttpRequest, responseType: 'arraybuffer', token?: CancellationToken): Promise<ArrayBuffer>;
 export function sendHttpRequest(xhr: XMLHttpRequest, responseType: 'json', token?: CancellationToken): Promise<any>;
 export function sendHttpRequest(xhr: XMLHttpRequest, responseType: XMLHttpRequestResponseType, token?: CancellationToken): any;
 export function sendHttpRequest(xhr: XMLHttpRequest, responseType: XMLHttpRequestResponseType, token: CancellationToken = uncancelableToken) {
->>>>>>> 3299ea6c
   xhr.responseType = responseType;
   return new Promise((resolve, reject) => {
     const abort = () => {
@@ -112,16 +100,14 @@
 }
 
 export function sendHttpJsonPostRequest(
-    xhr: XMLHttpRequest, payload: any, responseType: 'arraybuffer',
-    token?: CancellationToken): Promise<ArrayBuffer>;
+    xhr: XMLHttpRequest, payload: any, responseType: 'arraybuffer', token?: CancellationToken): Promise<ArrayBuffer>;
 export function sendHttpJsonPostRequest(
-    xhr: XMLHttpRequest, payload: any, responseType: 'json',
-    token?: CancellationToken): Promise<any>;
+    xhr: XMLHttpRequest, payload: any, responseType: 'json', token?: CancellationToken): Promise<any>;
 export function sendHttpJsonPostRequest(
-    xhr: XMLHttpRequest, payload: any, responseType: string, token?: CancellationToken): any;
+    xhr: XMLHttpRequest, payload: any, responseType: XMLHttpRequestResponseType, token?: CancellationToken): any;
 
 export function sendHttpJsonPostRequest(
-    xhr: XMLHttpRequest, payload: any, responseType: string,
+    xhr: XMLHttpRequest, payload: any, responseType: XMLHttpRequestResponseType,
     token: CancellationToken = uncancelableToken) {
   xhr.responseType = responseType;
   xhr.setRequestHeader('Content-Type', `application/json`);
