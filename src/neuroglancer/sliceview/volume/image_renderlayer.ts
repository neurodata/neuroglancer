/**
 * @license
 * Copyright 2016 Google Inc.
 * Licensed under the Apache License, Version 2.0 (the "License");
 * you may not use this file except in compliance with the License.
 * You may obtain a copy of the License at
 *
 *      http://www.apache.org/licenses/LICENSE-2.0
 *
 * Unless required by applicable law or agreed to in writing, software
 * distributed under the License is distributed on an "AS IS" BASIS,
 * WITHOUT WARRANTIES OR CONDITIONS OF ANY KIND, either express or implied.
 * See the License for the specific language governing permissions and
 * limitations under the License.
 */

import {SliceView} from 'neuroglancer/sliceview/frontend';
import {MultiscaleVolumeChunkSource} from 'neuroglancer/sliceview/volume/frontend';
import {RenderLayerBaseOptions, SliceViewVolumeRenderLayer} from 'neuroglancer/sliceview/volume/renderlayer';
import {TrackableAlphaValue} from 'neuroglancer/trackable_alpha';
import {BLEND_FUNCTIONS, BLEND_MODES, TrackableBlendModeValue} from 'neuroglancer/trackable_blend';
import {WatchableValue} from 'neuroglancer/trackable_value';
import {glsl_COLORMAPS} from 'neuroglancer/webgl/colormaps';
import {makeTrackableFragmentMain, shaderCodeWithLineDirective, WatchableShaderError} from 'neuroglancer/webgl/dynamic_shader';
import {ShaderBuilder, ShaderProgram} from 'neuroglancer/webgl/shader';
import {addControlsToBuilder, getFallbackBuilderState, parseShaderUiControls, setControlsInShader, ShaderControlsBuilderState, ShaderControlState} from 'neuroglancer/webgl/shader_ui_controls';

<<<<<<< HEAD
const DEFAULT_FRAGMENT_MAIN = `#uicontrol invlerp normalized
void main() {
  emitGrayscale(normalized());
=======
const DEFAULT_FRAGMENT_MAIN = `#uicontrol vec3 color color(default="white")
#uicontrol float min slider(default=0, min=0, max=1, step=0.01)
#uicontrol float max slider(default=1, min=0, max=1, step=0.01)
#uicontrol float brightness slider(default=0, min=-1, max=1, step=0.1)
#uicontrol float contrast slider(default=0, min=-3, max=3, step=0.1)

float scale(float x) {
  return (x - min) / (max - min);
>>>>>>> 9e85c521
}

void main() {
  emitRGB(
    color * vec3(
      scale(
        toNormalized(getDataValue()))
       + brightness) * exp(contrast)
  );
}`;

export function getTrackableFragmentMain(value = DEFAULT_FRAGMENT_MAIN) {
  return makeTrackableFragmentMain(value);
}

export interface ImageRenderLayerOptions extends RenderLayerBaseOptions {
  shaderError: WatchableShaderError;
  opacity: TrackableAlphaValue;
  blendMode: TrackableBlendModeValue;
  shaderControlState: ShaderControlState;
}

export function defineImageLayerShader(
    builder: ShaderBuilder, shaderBuilderState: ShaderControlsBuilderState) {
  builder.addFragmentCode(`
#define VOLUME_RENDERING false

void emitRGBA(vec4 rgba) {
  emit(vec4(rgba.rgb, rgba.a * uOpacity));
}
void emitRGB(vec3 rgb) {
  emit(vec4(rgb, uOpacity));
}
void emitGrayscale(float value) {
  emit(vec4(value, value, value, uOpacity));
}
void emitTransparent() {
  emit(vec4(0.0, 0.0, 0.0, 0.0));
}
`);
  builder.addFragmentCode(glsl_COLORMAPS);
  addControlsToBuilder(shaderBuilderState, builder);
  builder.setFragmentMainFunction(shaderCodeWithLineDirective(shaderBuilderState.parseResult.code));
}

export class ImageRenderLayer extends SliceViewVolumeRenderLayer<ShaderControlsBuilderState> {
  opacity: TrackableAlphaValue;
  blendMode: TrackableBlendModeValue;
  shaderControlState: ShaderControlState;
  constructor(multiscaleSource: MultiscaleVolumeChunkSource, options: ImageRenderLayerOptions) {
    const {opacity, blendMode, shaderControlState} = options;
    super(multiscaleSource, {
      ...options,
      fallbackShaderParameters:
          new WatchableValue(getFallbackBuilderState(parseShaderUiControls(DEFAULT_FRAGMENT_MAIN, {
            imageData: {
              dataType: multiscaleSource.dataType,
              channelRank: options.channelCoordinateSpace?.value?.rank ?? 0,
            }
          }))),
      encodeShaderParameters: p => p.key,
      shaderParameters: shaderControlState.builderState,
      dataHistogramSpecifications: shaderControlState.histogramSpecifications,
    });
    this.shaderControlState = shaderControlState;
    this.opacity = opacity;
    this.blendMode = blendMode;
    this.registerDisposer(opacity.changed.add(this.redrawNeeded.dispatch));
    this.registerDisposer(blendMode.changed.add(this.redrawNeeded.dispatch));
    this.registerDisposer(shaderControlState.changed.add(this.redrawNeeded.dispatch));
  }

  defineShader(builder: ShaderBuilder, shaderBuilderState: ShaderControlsBuilderState) {
    if (shaderBuilderState.parseResult.errors.length !== 0) {
      throw new Error('Invalid UI control specification');
    }
    builder.addUniform('highp float', 'uOpacity');
    defineImageLayerShader(builder, shaderBuilderState);
  }

  initializeShader(
      _sliceView: SliceView, shader: ShaderProgram, parameters: ShaderControlsBuilderState) {
    const {gl} = this;
    gl.uniform1f(shader.uniform('uOpacity'), this.opacity.value);
    setControlsInShader(gl, shader, this.shaderControlState, parameters.parseResult.controls);
  }

  setGLBlendMode(gl: WebGL2RenderingContext, renderLayerNum: number) {
    const blendModeValue = this.blendMode.value;
    if (blendModeValue === BLEND_MODES.ADDITIVE || renderLayerNum > 0) {
      gl.enable(gl.BLEND);
      BLEND_FUNCTIONS.get(blendModeValue)!(gl);
    } else {
      gl.disable(WebGL2RenderingContext.BLEND);
    }
  }
}<|MERGE_RESOLUTION|>--- conflicted
+++ resolved
@@ -25,20 +25,9 @@
 import {ShaderBuilder, ShaderProgram} from 'neuroglancer/webgl/shader';
 import {addControlsToBuilder, getFallbackBuilderState, parseShaderUiControls, setControlsInShader, ShaderControlsBuilderState, ShaderControlState} from 'neuroglancer/webgl/shader_ui_controls';
 
-<<<<<<< HEAD
 const DEFAULT_FRAGMENT_MAIN = `#uicontrol invlerp normalized
 void main() {
   emitGrayscale(normalized());
-=======
-const DEFAULT_FRAGMENT_MAIN = `#uicontrol vec3 color color(default="white")
-#uicontrol float min slider(default=0, min=0, max=1, step=0.01)
-#uicontrol float max slider(default=1, min=0, max=1, step=0.01)
-#uicontrol float brightness slider(default=0, min=-1, max=1, step=0.1)
-#uicontrol float contrast slider(default=0, min=-3, max=3, step=0.1)
-
-float scale(float x) {
-  return (x - min) / (max - min);
->>>>>>> 9e85c521
 }
 
 void main() {
